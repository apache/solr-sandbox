package org.apache.solr.crossdc.consumer;

import com.codahale.metrics.MetricRegistry;
import com.codahale.metrics.SharedMetricRegistries;
import org.apache.kafka.clients.consumer.*;
import org.apache.kafka.common.TopicPartition;
import org.apache.kafka.common.errors.SerializationException;
import org.apache.kafka.common.errors.WakeupException;
import org.apache.kafka.common.serialization.StringDeserializer;
import org.apache.solr.client.solrj.SolrRequest;
import org.apache.solr.client.solrj.impl.CloudSolrClient;
import org.apache.solr.client.solrj.request.UpdateRequest;
import org.apache.solr.common.SolrInputDocument;
import org.apache.solr.common.params.ModifiableSolrParams;
import org.apache.solr.common.util.IOUtils;
import org.apache.solr.common.util.NamedList;
import org.apache.solr.crossdc.common.*;
import org.apache.solr.crossdc.messageprocessor.SolrMessageProcessor;
import org.slf4j.Logger;
import org.slf4j.LoggerFactory;

import java.lang.invoke.MethodHandles;
import java.time.Duration;
import java.util.*;
import java.util.concurrent.*;

/**
 * This is a Java class called KafkaCrossDcConsumer, which is part of the Apache Solr framework.
 * It consumes messages from Kafka and mirrors them into a Solr instance. It uses a KafkaConsumer
 * object to subscribe to one or more topics and receive ConsumerRecords that contain MirroredSolrRequest
 * objects. The SolrMessageProcessor handles each MirroredSolrRequest and sends the resulting
 * UpdateRequest to the CloudSolrClient for indexing. A ThreadPoolExecutor is used to handle the update
 * requests asynchronously. The KafkaCrossDcConsumer also handles offset management, committing offsets
 * to Kafka and can seek to specific offsets for error recovery. The class provides methods to start and
 * top the consumer thread.
 */
public class KafkaCrossDcConsumer extends Consumer.CrossDcConsumer {
  private static final Logger log = LoggerFactory.getLogger(MethodHandles.lookup().lookupClass());

  private final MetricRegistry metrics = SharedMetricRegistries.getOrCreate(Consumer.METRICS_REGISTRY);

  private final KafkaConsumer<String,MirroredSolrRequest> kafkaConsumer;
  private final CountDownLatch startLatch;
  KafkaMirroringSink kafkaMirroringSink;

  private final static int KAFKA_CONSUMER_POLL_TIMEOUT_MS = 5000;
  private final String[] topicNames;
  private final int maxAttempts;
  private final SolrMessageProcessor messageProcessor;

  protected final CloudSolrClient solrClient;

  private final ThreadPoolExecutor executor;

  private final ExecutorService offsetCheckExecutor = Executors.newCachedThreadPool(r -> {
      Thread t = new Thread(r);
      t.setName("offset-check-thread");
      return t;
  });
  private PartitionManager partitionManager;

  private BlockingQueue<Runnable> queue = new BlockingQueue<>(10);



  /**
   * @param conf       The Kafka consumer configuration
   * @param startLatch
   */
  public KafkaCrossDcConsumer(KafkaCrossDcConf conf, CountDownLatch startLatch) {

    this.topicNames = conf.get(KafkaCrossDcConf.TOPIC_NAME).split(",");
    this.maxAttempts = conf.getInt(KafkaCrossDcConf.MAX_ATTEMPTS);
    this.startLatch = startLatch;
    final Properties kafkaConsumerProps = new Properties();

    kafkaConsumerProps.put(ConsumerConfig.BOOTSTRAP_SERVERS_CONFIG, conf.get(KafkaCrossDcConf.BOOTSTRAP_SERVERS));

    kafkaConsumerProps.put(ConsumerConfig.GROUP_ID_CONFIG, conf.get(KafkaCrossDcConf.GROUP_ID));

    kafkaConsumerProps.put(ConsumerConfig.MAX_POLL_RECORDS_CONFIG, conf.getInt(KafkaCrossDcConf.MAX_POLL_RECORDS));

    kafkaConsumerProps.put(ConsumerConfig.MAX_POLL_INTERVAL_MS_CONFIG, conf.get(KafkaCrossDcConf.MAX_POLL_INTERVAL_MS));

    kafkaConsumerProps.put(ConsumerConfig.SESSION_TIMEOUT_MS_CONFIG, conf.get(KafkaCrossDcConf.SESSION_TIMEOUT_MS));
    kafkaConsumerProps.put(ConsumerConfig.AUTO_OFFSET_RESET_CONFIG, "earliest");

    kafkaConsumerProps.put(ConsumerConfig.ENABLE_AUTO_COMMIT_CONFIG, false);

    kafkaConsumerProps.put(ConsumerConfig.FETCH_MIN_BYTES_CONFIG, conf.getInt(KafkaCrossDcConf.FETCH_MIN_BYTES));
    kafkaConsumerProps.put(ConsumerConfig.FETCH_MAX_WAIT_MS_CONFIG, conf.getInt(KafkaCrossDcConf.FETCH_MAX_WAIT_MS));

    kafkaConsumerProps.put(ConsumerConfig.FETCH_MAX_BYTES_CONFIG, conf.getInt(KafkaCrossDcConf.FETCH_MAX_BYTES));
    kafkaConsumerProps.put(ConsumerConfig.MAX_PARTITION_FETCH_BYTES_CONFIG, conf.getInt(KafkaCrossDcConf.MAX_PARTITION_FETCH_BYTES));

    kafkaConsumerProps.put(ConsumerConfig.REQUEST_TIMEOUT_MS_CONFIG, conf.getInt(KafkaCrossDcConf.REQUEST_TIMEOUT_MS));

    KafkaCrossDcConf.addSecurityProps(conf, kafkaConsumerProps);

    kafkaConsumerProps.putAll(conf.getAdditionalProperties());
    int threads = conf.getInt(KafkaCrossDcConf.CONSUMER_PROCESSING_THREADS);

    executor = new ThreadPoolExecutor(threads, threads, 0L, TimeUnit.MILLISECONDS, queue, new ThreadFactory() {
            @Override
            public Thread newThread(Runnable r) {
                Thread t = new Thread(r);
                t.setName("KafkaCrossDcConsumerWorker");
                return t;
            }
    });
    executor.prestartAllCoreThreads();

    solrClient = createSolrClient(conf);

    messageProcessor = createSolrMessageProcessor();



    log.info("Creating Kafka consumer with configuration {}", kafkaConsumerProps);
    kafkaConsumer = createKafkaConsumer(kafkaConsumerProps);
    partitionManager = new PartitionManager(kafkaConsumer);
    // Create producer for resubmitting failed requests
    log.info("Creating Kafka resubmit producer");
    this.kafkaMirroringSink = createKafkaMirroringSink(conf);
    log.info("Created Kafka resubmit producer");

  }

  protected SolrMessageProcessor createSolrMessageProcessor() {
    return new SolrMessageProcessor(solrClient, resubmitRequest -> 0L);
  }

  public KafkaConsumer<String,MirroredSolrRequest> createKafkaConsumer(Properties properties) {
    return new KafkaConsumer<>(properties, new StringDeserializer(), new MirroredSolrRequestSerializer());
  }

  /**
   * This is where the magic happens.
   * 1. Polls and gets the packets from the queue
   * 2. Extract the MirroredSolrRequest objects
   * 3. Send the request to the MirroredSolrRequestHandler that has the processing, retry, error handling logic.
   */
  @Override public void run() {
    log.info("About to start Kafka consumer thread, topics={}", Arrays.asList(topicNames));

    try {

      kafkaConsumer.subscribe(Arrays.asList((topicNames)));

      log.info("Consumer started");
      startLatch.countDown();

      while (pollAndProcessRequests()) {
        //no-op within this loop: everything is done in pollAndProcessRequests method defined above.
      }

      log.info("Closed kafka consumer. Exiting now.");
      try {
        kafkaConsumer.close();
      } catch (Exception e) {
        log.warn("Failed to close kafka consumer", e);
      }

      try {
        kafkaMirroringSink.close();
      } catch (Exception e) {
        log.warn("Failed to close kafka mirroring sink", e);
      }
    } finally {
      IOUtils.closeQuietly(solrClient);
    }

  }

  /**
   * Polls and processes the requests from Kafka. This method returns false when the consumer needs to be
   * shutdown i.e. when there's a wakeup exception.
   */
  boolean pollAndProcessRequests() {
    log.trace("Entered pollAndProcessRequests loop");
    try {
      try {
        partitionManager.checkOffsetUpdates();
      } catch (Throwable e) {
        log.error("Error while checking offset updates, shutting down", e);
        return false;
      }

      ConsumerRecords<String,MirroredSolrRequest> records = kafkaConsumer.poll(Duration.ofMillis(KAFKA_CONSUMER_POLL_TIMEOUT_MS));

      if (log.isTraceEnabled()) {
        log.trace("poll return {} records", records.count());
      }

      UpdateRequest updateReqBatch = null;

      ConsumerRecord<String,MirroredSolrRequest> lastRecord = null;

      for (TopicPartition partition : records.partitions()) {
        List<ConsumerRecord<String,MirroredSolrRequest>> partitionRecords = records.records(partition);

        PartitionManager.PartitionWork partitionWork = partitionManager.getPartitionWork(partition);
        PartitionManager.WorkUnit workUnit = new PartitionManager.WorkUnit(partition);
        workUnit.nextOffset = PartitionManager.getOffsetForPartition(partitionRecords);
        partitionWork.partitionQueue.add(workUnit);
        try {
          ModifiableSolrParams lastUpdateParams = null;
          NamedList lastUpdateParamsAsNamedList = null;
          for (ConsumerRecord<String,MirroredSolrRequest> requestRecord : partitionRecords) {
            if (log.isTraceEnabled()) {
              log.trace("Fetched record from topic={} partition={} key={} value={}", requestRecord.topic(), requestRecord.partition(), requestRecord.key(),
                  requestRecord.value());
            }

            lastRecord = requestRecord;
            MirroredSolrRequest req = requestRecord.value();
            SolrRequest solrReq = req.getSolrRequest();
            MirroredSolrRequest.Type type = req.getType();
            metrics.counter(MetricRegistry.name(type.name(), "input")).inc();
            ModifiableSolrParams params = new ModifiableSolrParams(solrReq.getParams());
            if (log.isTraceEnabled()) {
              log.trace("-- picked type={}, params={}", req.getType(), params);
            }

            // it's an update but with different params
            if (type == MirroredSolrRequest.Type.UPDATE && lastUpdateParams != null && !lastUpdateParams.toNamedList().equals(params.toNamedList())) {
              if (log.isTraceEnabled()) {
                log.trace("SolrParams have changed, starting new UpdateRequest, params={}", params);
              }
              // send previous batch, if any
              if (updateReqBatch != null) {
                sendBatch(updateReqBatch, type, lastRecord, workUnit);
              }
              updateReqBatch = null;
              lastUpdateParamsAsNamedList = null;
              workUnit = new PartitionManager.WorkUnit(partition);
              workUnit.nextOffset = PartitionManager.getOffsetForPartition(partitionRecords);
              partitionWork.partitionQueue.add(workUnit);
            }

            lastUpdateParams = params;
            if (type == MirroredSolrRequest.Type.UPDATE) {
              if (updateReqBatch == null) {
                // just initialize
                updateReqBatch = new UpdateRequest();
              } else {
                metrics.counter(MetricRegistry.name(type.name(), "collapsed")).inc();
              }
              UpdateRequest update = (UpdateRequest) solrReq;
              MirroredSolrRequest.setParams(updateReqBatch, params);
              if (lastUpdateParamsAsNamedList == null) {
                lastUpdateParamsAsNamedList = lastUpdateParams.toNamedList();
              }
              // merge
              List<SolrInputDocument> docs = update.getDocuments();
              if (docs != null) {
                updateReqBatch.add(docs);
                metrics.counter(MetricRegistry.name(type.name(), "add")).inc(docs.size());
              }
              List<String> deletes = update.getDeleteById();
              if (deletes != null) {
                updateReqBatch.deleteById(deletes);
                metrics.counter(MetricRegistry.name(type.name(), "dbi")).inc(deletes.size());
              }
              List<String> deleteByQuery = update.getDeleteQuery();
              if (deleteByQuery != null) {
                for (String delByQuery : deleteByQuery) {
                  updateReqBatch.deleteByQuery(delByQuery);
                }
                metrics.counter(MetricRegistry.name(type.name(), "dbq")).inc(deleteByQuery.size());
              }
            } else {
              // non-update requests should be sent immediately
              sendBatch(req.getSolrRequest(), type, lastRecord, workUnit);
            }
          }

          if (updateReqBatch != null) {
            sendBatch(updateReqBatch, MirroredSolrRequest.Type.UPDATE, lastRecord, workUnit);
          }
          try {
            partitionManager.checkForOffsetUpdates(partition);
          } catch (Throwable e) {
            log.error("Error while checking offset updates, shutting down", e);
            return false;
          }

          // handleItem sets the thread interrupt, let's exit if there has been an interrupt set
          if (Thread.currentThread().isInterrupted()) {
            log.info("Kafka Consumer thread interrupted, shutting down Kafka consumer.");
            return false;
          }
        } catch (WakeupException e) {
          log.info("Caught wakeup exception, shutting down KafkaSolrRequestConsumer.");
          return false;
        } catch (Exception e) {
          // If there is any exception returned by handleItem, don't set the offset.

          if (e instanceof ClassCastException || e instanceof SerializationException) { // TODO: optional
            log.error("Non retryable error", e);
            return false;
          }
          log.error("Exception occurred in Kafka consumer thread, stopping the Consumer.", e);
          return false;
        }
      }

      try {
        partitionManager.checkOffsetUpdates();
      } catch (Throwable e) {
        log.error("Error while checking offset updates, shutting down", e);
        return false;
      }

    } catch (WakeupException e) {
      log.info("Caught wakeup exception, shutting down KafkaSolrRequestConsumer");
      return false;
    } catch (Exception e) {

      if (e instanceof ClassCastException || e instanceof SerializationException) { // TODO: optional
        log.error("Non retryable error", e);
        return false;
      }

      log.error("Exception occurred in Kafka consumer thread, but we will continue.", e);
    }
    return true;
  }

  public void sendBatch(SolrRequest solrReqBatch, MirroredSolrRequest.Type type, ConsumerRecord<String, MirroredSolrRequest> lastRecord, PartitionManager.WorkUnit workUnit) {
    SolrRequest finalSolrReqBatch = solrReqBatch;
    // Kafka client is not thread-safe !!!
    Future<?> future = executor.submit(() -> {
      try {
        final MirroredSolrRequest mirroredSolrRequest = new MirroredSolrRequest(type, lastRecord.value().getAttempt(), finalSolrReqBatch);
        final IQueueHandler.Result<MirroredSolrRequest> result = messageProcessor.handleItem(mirroredSolrRequest);

        processResult(type, result);
      } catch (MirroringException e) {
        // We don't really know what to do here
        log.error("Mirroring exception occurred while resubmitting to Kafka. We are going to stop the consumer thread now.", e);
        throw new RuntimeException(e);
      }

    });
    workUnit.workItems.add(future);
  }



<<<<<<< HEAD
  void processResult(MirroredSolrRequest.Type type, IQueueHandler.Result<MirroredSolrRequest> result) throws MirroringException {
    MirroredSolrRequest item = result.getItem();
=======
  protected void processResult(IQueueHandler.Result<MirroredSolrRequest> result) throws MirroringException {
>>>>>>> ef11a858
    switch (result.status()) {
      case FAILED_RESUBMIT:
        if (log.isTraceEnabled()) {
          log.trace("result=failed-resubmit");
        }
        final int attempt = item.getAttempt();
        if (attempt > this.maxAttempts) {
          log.info("Sending message to dead letter queue because of max attempts limit with current value = {}", attempt);
          kafkaMirroringSink.submitToDlq(item);
          metrics.counter(MetricRegistry.name(type.name(), "failed-dlq")).inc();
        } else {
          kafkaMirroringSink.submit(item);
          metrics.counter(MetricRegistry.name(type.name(), "failed-resubmit")).inc();
        }
        break;
      case HANDLED:
        // no-op
        if (log.isTraceEnabled()) {
          log.trace("result=handled");
        }
        metrics.counter(MetricRegistry.name(type.name(), "handled")).inc();
        break;
      case NOT_HANDLED_SHUTDOWN:
        if (log.isTraceEnabled()) {
          log.trace("result=nothandled_shutdown");
        }
        metrics.counter(MetricRegistry.name(type.name(), "nothandled_shutdown")).inc();
      case FAILED_RETRY:
        log.error("Unexpected response while processing request. We never expect {}.", result.status().toString());
        metrics.counter(MetricRegistry.name(type.name(), "failed-retry")).inc();
        break;
      default:
        if (log.isTraceEnabled()) {
          log.trace("result=no matching case");
        }
        // no-op
    }
  }



  /**
   * Shutdown the Kafka consumer by calling wakeup.
   */
  public final void shutdown() {
    kafkaConsumer.wakeup();
    log.info("Shutdown called on KafkaCrossDcConsumer");
    try {
      if (!executor.isShutdown()) {
        executor.shutdown();
        executor.awaitTermination(30, TimeUnit.SECONDS);
      }
      if (!offsetCheckExecutor.isShutdown()) {
        offsetCheckExecutor.shutdown();
        offsetCheckExecutor.awaitTermination(30, TimeUnit.SECONDS);
      }
      solrClient.close();
    } catch (InterruptedException e) {
      Thread.currentThread().interrupt();
      log.warn("Interrupted while waiting for executor to shutdown");
    } catch (Exception e) {
      log.warn("Exception closing Solr client on shutdown", e);
    } finally {
      Util.logMetrics(metrics);
    }
  }

  protected CloudSolrClient createSolrClient(KafkaCrossDcConf conf) {
    return new CloudSolrClient.Builder(Collections.singletonList(conf.get(KafkaCrossDcConf.ZK_CONNECT_STRING)), Optional.empty()).build();
  }

  protected KafkaMirroringSink createKafkaMirroringSink(KafkaCrossDcConf conf) {
    return new KafkaMirroringSink(conf);
  }


}<|MERGE_RESOLUTION|>--- conflicted
+++ resolved
@@ -348,12 +348,8 @@
 
 
 
-<<<<<<< HEAD
-  void processResult(MirroredSolrRequest.Type type, IQueueHandler.Result<MirroredSolrRequest> result) throws MirroringException {
+  protected void processResult(MirroredSolrRequest.Type type, IQueueHandler.Result<MirroredSolrRequest> result) throws MirroringException {
     MirroredSolrRequest item = result.getItem();
-=======
-  protected void processResult(IQueueHandler.Result<MirroredSolrRequest> result) throws MirroringException {
->>>>>>> ef11a858
     switch (result.status()) {
       case FAILED_RESUBMIT:
         if (log.isTraceEnabled()) {
