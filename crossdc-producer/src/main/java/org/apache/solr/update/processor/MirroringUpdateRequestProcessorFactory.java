/*
 * Licensed to the Apache Software Foundation (ASF) under one or more
 * contributor license agreements.  See the NOTICE file distributed with
 * this work for additional information regarding copyright ownership.
 * The ASF licenses this file to You under the Apache License, Version 2.0
 * (the "License"); you may not use this file except in compliance with
 * the License.  You may obtain a copy of the License at
 *
 *     http://www.apache.org/licenses/LICENSE-2.0
 *
 * Unless required by applicable law or agreed to in writing, software
 * distributed under the License is distributed on an "AS IS" BASIS,
 * WITHOUT WARRANTIES OR CONDITIONS OF ANY KIND, either express or implied.
 * See the License for the specific language governing permissions and
 * limitations under the License.
 */
package org.apache.solr.update.processor;

import org.apache.solr.common.SolrException;
import org.apache.solr.common.params.CommonParams;
import org.apache.solr.common.params.ModifiableSolrParams;
import org.apache.solr.common.util.NamedList;
import org.apache.solr.core.CloseHook;
import org.apache.solr.core.CoreDescriptor;
import org.apache.solr.core.SolrCore;
import org.apache.solr.crossdc.common.ConfigProperty;
import org.apache.solr.crossdc.common.CrossDcConf;
import org.apache.solr.crossdc.common.KafkaCrossDcConf;
import org.apache.solr.crossdc.common.KafkaMirroringSink;
import org.apache.solr.request.SolrQueryRequest;
import org.apache.solr.response.SolrQueryResponse;
import org.apache.solr.util.plugin.SolrCoreAware;
import org.slf4j.Logger;
import org.slf4j.LoggerFactory;

import java.io.ByteArrayInputStream;
import java.io.IOException;
import java.lang.invoke.MethodHandles;
import java.util.*;

import static org.apache.solr.update.processor.DistributedUpdateProcessor.*;
import static org.apache.solr.update.processor.DistributingUpdateProcessorFactory.DISTRIB_UPDATE_PARAM;

import static org.apache.solr.crossdc.common.KafkaCrossDcConf.*;

/**
 * An update processor that works with the {@link UpdateRequestProcessorFactory} to mirror update requests by
 * submitting them to a sink that implements a queue producer.
 *
 * ADDs and DeleteByIDs are mirrored from leader shards and have internal _version_ fields stripped.
 * node.
 *
 * A single init arg is required, <b>requestMirroringHandler</b>, which specifies the plugin class used for mirroring
 * requests. This class must implement {@link RequestMirroringHandler}.
 *
 * It is recommended to use the {@link DocBasedVersionConstraintsProcessorFactory} upstream of this factory to ensure
 * doc consistency between this cluster and the mirror(s).
 */
public class MirroringUpdateRequestProcessorFactory extends UpdateRequestProcessorFactory
        implements SolrCoreAware, UpdateRequestProcessorFactory.RunAlways {

    private static final Logger log = LoggerFactory.getLogger(MethodHandles.lookup().lookupClass());
    public static final NoOpUpdateRequestProcessor NO_OP_UPDATE_REQUEST_PROCESSOR =
        new NoOpUpdateRequestProcessor();

    // Flag for mirroring requests
    public static final String SERVER_SHOULD_MIRROR = "shouldMirror";

    /** This is instantiated in inform(SolrCore) and then shared by all processor instances - visible for testing */
    private volatile KafkaRequestMirroringHandler mirroringHandler;


    private boolean enabled = true;

    private final Map<String,Object> properties = new HashMap<>();

    @Override
    public void init(final NamedList args) {
        super.init(args);
        Boolean enabled = args.getBooleanArg("enabled");

        if (enabled != null && !enabled) {
            this.enabled = false;
        }

<<<<<<< HEAD
        topicName = args._getStr("topicName", null);
        bootstrapServers = args._getStr("bootstrapServers", null);

        if (topicName != null && topicName.isBlank()) {
            topicName = null;
        }
        if (bootstrapServers != null && bootstrapServers.isBlank()) {
            bootstrapServers = null;
=======
        for (ConfigProperty configKey : KafkaCrossDcConf.CONFIG_PROPERTIES) {
            String val = args._getStr(configKey.getKey(), null);
            if (val != null) {
                properties.put(configKey.getKey(), val);
            }
>>>>>>> 8f1e9030
        }
    }

    private static class MyCloseHook extends CloseHook {
        private final Closer closer;

        public MyCloseHook(Closer closer) {
            this.closer = closer;
        }

        @Override public void preClose(SolrCore core) {

        }

        @Override public void postClose(SolrCore core) {
            closer.close();
        }
    }

    private static class Closer {
        private final KafkaMirroringSink sink;

        public Closer(KafkaMirroringSink sink) {
            this.sink = sink;
        }

        public final void close() {
            try {
                this.sink.close();
            } catch (IOException e) {
                log.error("Exception closing sink", e);
            }
        }

    }

    @Override
    public void inform(SolrCore core) {
        log.info("KafkaRequestMirroringHandler inform enabled={}", this.enabled);

        if (!enabled) {
            return;
        }

        log.info("Producer startup config properties before adding additional properties from Zookeeper={}", properties);

        Properties zkProps = null;
        try {
<<<<<<< HEAD
            if ((topicName == null || bootstrapServers == null) && core.getCoreContainer().getZkController()
                .getZkClient().exists(CrossDcConf.CROSSDC_PROPERTIES, true)) {
                byte[] data = core.getCoreContainer().getZkController().getZkClient().getData("/crossdc.properties", null, null, true);
=======
            if (core.getCoreContainer().getZkController()
                .getZkClient().exists(System.getProperty(CrossDcConf.ZK_CROSSDC_PROPS_PATH,
                    CrossDcConf.CROSSDC_PROPERTIES), true)) {
                byte[] data = core.getCoreContainer().getZkController().getZkClient().getData(System.getProperty(CrossDcConf.ZK_CROSSDC_PROPS_PATH,
                    CrossDcConf.CROSSDC_PROPERTIES), null, null, true);
>>>>>>> 8f1e9030

                if (data == null) {
                    log.error(CrossDcConf.CROSSDC_PROPERTIES + " file in Zookeeper has no data");
                    throw new SolrException(SolrException.ErrorCode.SERVER_ERROR, CrossDcConf.CROSSDC_PROPERTIES
                        + " file in Zookeeper has no data");
                }

                zkProps = new Properties();
                zkProps.load(new ByteArrayInputStream(data));

<<<<<<< HEAD
                if (topicName == null) {
                    topicName = props.getProperty("topicName");
                }
                if (bootstrapServers == null) {
                    bootstrapServers = props.getProperty("bootstrapServers");
                }
             }
=======
                KafkaCrossDcConf.readZkProps(properties, zkProps);
            }
>>>>>>> 8f1e9030
        } catch (InterruptedException e) {
            Thread.currentThread().interrupt();
            log.error("Interrupted looking for CrossDC configuration in Zookeeper", e);
            throw new SolrException(SolrException.ErrorCode.SERVICE_UNAVAILABLE, e);
        } catch (Exception e) {
            log.error("Exception looking for CrossDC configuration in Zookeeper", e);
            throw new SolrException(SolrException.ErrorCode.SERVER_ERROR, "Exception looking for CrossDC configuration in Zookeeper", e);
        }

<<<<<<< HEAD
        if (bootstrapServers == null) {
           log.error("boostrapServers not specified for producer in CrossDC configuration");
           throw new SolrException(SolrException.ErrorCode.SERVER_ERROR, "boostrapServers not specified for producer");
       }
        
        if (topicName == null) {
            log.error("topicName not specified for producer in CrossDC configuration");
=======
        if (properties.get(BOOTSTRAP_SERVERS) == null || ((String)properties.get(BOOTSTRAP_SERVERS)).isBlank()) {
            log.error(
                "boostrapServers not specified for producer in CrossDC configuration props={} zkProps={}",
                properties, zkProps);
           throw new SolrException(SolrException.ErrorCode.SERVER_ERROR, "boostrapServers not specified for producer");
       }
        
        if (properties.get(TOPIC_NAME) == null || ((String)properties.get(TOPIC_NAME)).isBlank()) {
            log.error(
                "topicName not specified for producer in CrossDC configuration props={} zkProps={}",
                properties, zkProps);
>>>>>>> 8f1e9030
            throw new SolrException(SolrException.ErrorCode.SERVER_ERROR, "topicName not specified for producer");
        }

        // load the request mirroring sink class and instantiate.
       // mirroringHandler = core.getResourceLoader().newInstance(RequestMirroringHandler.class.getName(), KafkaRequestMirroringHandler.class);

        KafkaCrossDcConf conf = new KafkaCrossDcConf(properties);


        KafkaMirroringSink sink = new KafkaMirroringSink(conf);

        Closer closer = new Closer(sink);
        core.addCloseHook(new MyCloseHook(closer));

        mirroringHandler = new KafkaRequestMirroringHandler(sink);
    }

    private static Integer getIntegerPropValue(String name, Properties props) {
        String value = props.getProperty(name);
        if (value == null) {
            return null;
        }
        return Integer.parseInt(value);
    }

    @Override
    public UpdateRequestProcessor getInstance(final SolrQueryRequest req, final SolrQueryResponse rsp,
                                                final UpdateRequestProcessor next) {

        if (!enabled) {
            return NO_OP_UPDATE_REQUEST_PROCESSOR;
        }

        // if the class fails to initialize
        if (mirroringHandler == null) {
            throw new SolrException(SolrException.ErrorCode.SERVER_ERROR, "mirroringHandler is null");
        }

        // Check if mirroring is disabled in request params, defaults to true
        boolean doMirroring = req.getParams().getBool(SERVER_SHOULD_MIRROR, true);

        ModifiableSolrParams mirroredParams = null;
        if (doMirroring) {
            // Get the collection name for the core so we can be explicit in the mirrored request
            CoreDescriptor coreDesc = req.getCore().getCoreDescriptor();
            String collection = coreDesc.getCollectionName();
            if (collection == null) {
                throw new SolrException(SolrException.ErrorCode.SERVER_ERROR, "Could not determine collection name for "
                        + MirroringUpdateProcessor.class.getSimpleName() + ". Solr may not be running in cloud mode.");
            }

            mirroredParams = new ModifiableSolrParams(req.getParams());
            mirroredParams.set("collection", collection);
            // remove internal version parameter
            mirroredParams.remove(CommonParams.VERSION_FIELD);
            // remove fields added by distributed update proc
            mirroredParams.remove(DISTRIB_UPDATE_PARAM);
            mirroredParams.remove(DISTRIB_FROM_COLLECTION);
            mirroredParams.remove(DISTRIB_INPLACE_PREVVERSION);
            mirroredParams.remove(COMMIT_END_POINT);
            mirroredParams.remove(DISTRIB_FROM_SHARD);
            mirroredParams.remove(DISTRIB_FROM_PARENT);
            mirroredParams.remove(DISTRIB_FROM);
            // prevent circular mirroring
            mirroredParams.set(SERVER_SHOULD_MIRROR, Boolean.FALSE.toString());
        }
        if (log.isTraceEnabled()) {
            log.trace("Create MirroringUpdateProcessor with mirroredParams={}", mirroredParams);
        }

        return new MirroringUpdateProcessor(next, doMirroring, mirroredParams,
                DistribPhase.parseParam(req.getParams().get(DISTRIB_UPDATE_PARAM)), doMirroring ? mirroringHandler : null);
    }

    private static class NoOpUpdateRequestProcessor extends UpdateRequestProcessor {
        NoOpUpdateRequestProcessor() {
            super(null);
        }
    }


}<|MERGE_RESOLUTION|>--- conflicted
+++ resolved
@@ -83,22 +83,11 @@
             this.enabled = false;
         }
 
-<<<<<<< HEAD
-        topicName = args._getStr("topicName", null);
-        bootstrapServers = args._getStr("bootstrapServers", null);
-
-        if (topicName != null && topicName.isBlank()) {
-            topicName = null;
-        }
-        if (bootstrapServers != null && bootstrapServers.isBlank()) {
-            bootstrapServers = null;
-=======
         for (ConfigProperty configKey : KafkaCrossDcConf.CONFIG_PROPERTIES) {
             String val = args._getStr(configKey.getKey(), null);
-            if (val != null) {
+            if (val != null && !val.isBlank()) {
                 properties.put(configKey.getKey(), val);
             }
->>>>>>> 8f1e9030
         }
     }
 
@@ -147,17 +136,11 @@
 
         Properties zkProps = null;
         try {
-<<<<<<< HEAD
-            if ((topicName == null || bootstrapServers == null) && core.getCoreContainer().getZkController()
-                .getZkClient().exists(CrossDcConf.CROSSDC_PROPERTIES, true)) {
-                byte[] data = core.getCoreContainer().getZkController().getZkClient().getData("/crossdc.properties", null, null, true);
-=======
             if (core.getCoreContainer().getZkController()
                 .getZkClient().exists(System.getProperty(CrossDcConf.ZK_CROSSDC_PROPS_PATH,
                     CrossDcConf.CROSSDC_PROPERTIES), true)) {
                 byte[] data = core.getCoreContainer().getZkController().getZkClient().getData(System.getProperty(CrossDcConf.ZK_CROSSDC_PROPS_PATH,
                     CrossDcConf.CROSSDC_PROPERTIES), null, null, true);
->>>>>>> 8f1e9030
 
                 if (data == null) {
                     log.error(CrossDcConf.CROSSDC_PROPERTIES + " file in Zookeeper has no data");
@@ -168,18 +151,8 @@
                 zkProps = new Properties();
                 zkProps.load(new ByteArrayInputStream(data));
 
-<<<<<<< HEAD
-                if (topicName == null) {
-                    topicName = props.getProperty("topicName");
-                }
-                if (bootstrapServers == null) {
-                    bootstrapServers = props.getProperty("bootstrapServers");
-                }
-             }
-=======
                 KafkaCrossDcConf.readZkProps(properties, zkProps);
             }
->>>>>>> 8f1e9030
         } catch (InterruptedException e) {
             Thread.currentThread().interrupt();
             log.error("Interrupted looking for CrossDC configuration in Zookeeper", e);
@@ -189,27 +162,17 @@
             throw new SolrException(SolrException.ErrorCode.SERVER_ERROR, "Exception looking for CrossDC configuration in Zookeeper", e);
         }
 
-<<<<<<< HEAD
-        if (bootstrapServers == null) {
-           log.error("boostrapServers not specified for producer in CrossDC configuration");
-           throw new SolrException(SolrException.ErrorCode.SERVER_ERROR, "boostrapServers not specified for producer");
-       }
-        
-        if (topicName == null) {
-            log.error("topicName not specified for producer in CrossDC configuration");
-=======
-        if (properties.get(BOOTSTRAP_SERVERS) == null || ((String)properties.get(BOOTSTRAP_SERVERS)).isBlank()) {
+        if (properties.get(BOOTSTRAP_SERVERS) == null) {
             log.error(
                 "boostrapServers not specified for producer in CrossDC configuration props={} zkProps={}",
                 properties, zkProps);
            throw new SolrException(SolrException.ErrorCode.SERVER_ERROR, "boostrapServers not specified for producer");
        }
         
-        if (properties.get(TOPIC_NAME) == null || ((String)properties.get(TOPIC_NAME)).isBlank()) {
+        if (properties.get(TOPIC_NAME) == null) {
             log.error(
                 "topicName not specified for producer in CrossDC configuration props={} zkProps={}",
                 properties, zkProps);
->>>>>>> 8f1e9030
             throw new SolrException(SolrException.ErrorCode.SERVER_ERROR, "topicName not specified for producer");
         }
 
