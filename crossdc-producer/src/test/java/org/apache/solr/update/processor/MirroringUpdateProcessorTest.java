--- conflicted
+++ resolved
@@ -336,11 +336,7 @@
 
         SolrParams mirrorParams = new ModifiableSolrParams();
         MirroringUpdateProcessor mirroringUpdateProcessorWithLimit = new MirroringUpdateProcessor(nextProcessor, true, false, // indexUnmirrorableDocs set to false
-<<<<<<< HEAD
-                true, true, 50000, mirrorParams, DistributedUpdateProcessor.DistribPhase.NONE, requestMirroringHandler);
-=======
-                true, 50000, mirrorParams, DistributedUpdateProcessor.DistribPhase.NONE, requestMirroringHandler, producerMetrics);
->>>>>>> 47e941aa
+                true, true, 50000, mirrorParams, DistributedUpdateProcessor.DistribPhase.NONE, requestMirroringHandler, producerMetrics);
 
         assertThrows(SolrException.class, () -> mirroringUpdateProcessorWithLimit.processAdd(addUpdateCommand));
     }
@@ -368,14 +364,8 @@
 
     @Test
     public void testProcessDBQResults() throws Exception {
-<<<<<<< HEAD
-        Mockito.when(cloudDesc.getCoreNodeName()).thenReturn("replica1");
-        Mockito.when(builder.build()).thenReturn(client);
-        int NUM_DOCS = 1000;
-=======
         when(cloudDesc.getCoreNodeName()).thenReturn("replica1");
         when(builder.build()).thenReturn(client);
->>>>>>> 47e941aa
         SolrInputDocument doc = new SolrInputDocument();
         doc.addField("id", "test");
         addUpdateCommand.solrDoc = doc;
